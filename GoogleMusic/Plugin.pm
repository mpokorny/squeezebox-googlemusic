--- conflicted
+++ resolved
@@ -78,20 +78,7 @@
 	# Initialize submodules
 	Plugins::GoogleMusic::Image::init();
 	Plugins::GoogleMusic::Radio::init();
-<<<<<<< HEAD
 	Plugins::GoogleMusic::Recent::init();
-
-	if (!$googleapi->login($prefs->get('username'),
-						   $prefs->get('password'))) {
-=======
-
-	# initialize recent searches: need to add them to the LRU cache ordered by timestamp
-	my $recent_searches = $cache->get('recent_searches');
-	map {
-		$recent_searches{$_} = $recent_searches->{$_};
-	} sort {
-		$recent_searches->{$a}->{ts} <=> $recent_searches->{$a}->{ts}
-	} keys %$recent_searches;
 
 	# Try to login
 	eval {
@@ -104,7 +91,6 @@
 
 	# Refresh My Library and Playlists
 	if (!$googleapi->is_authenticated()) {
->>>>>>> 146387b9
 		$log->error(string('PLUGIN_GOOGLEMUSIC_NOT_LOGGED_IN'));
 	} else {
 		Plugins::GoogleMusic::Library::refresh();
