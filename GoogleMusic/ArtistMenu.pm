--- conflicted
+++ resolved
@@ -77,10 +77,13 @@
 	my ($client, $callback, $args, $artist, $opts) = @_;
 
 	if ($opts->{all_access} || $artist->{uri} =~ '^googlemusic:artist:A') {
-		# TODO Error handling
 		my $info = Plugins::GoogleMusic::AllAccess::get_artist_info($artist->{uri});
 
-<<<<<<< HEAD
+		if (!$info) {
+			$callback->(Plugins::GoogleMusic::Plugin::errorMenu($client));
+			return;
+		}
+
 		if ($opts->{mode}) {
 			if ($opts->{mode} eq 'albums') {
 				Plugins::GoogleMusic::AlbumMenu::feed($client, $callback, $args, $info->{albums}, { all_access => 1, sortAlbums => 1 } );
@@ -129,27 +132,6 @@
 			},
 			passthrough => [ $info->{related}, $opts ],
 		} );
-=======
-		if (!$info) {
-			$callback->(Plugins::GoogleMusic::Plugin::errorMenu($client));
-			return;
-		}
-
-		my @menu = (
-			{ name => cstring($client, "ALBUMS") . " (" . scalar @{$info->{albums}} . ")",
-			  type => 'link',
-			  url => \&Plugins::GoogleMusic::AlbumMenu::feed,
-			  passthrough => [ $info->{albums}, { all_access => 1, sortAlbums => 1 } ] },
-			{ name => cstring($client, "PLUGIN_GOOGLEMUSIC_TOP_TRACKS") . " (" . scalar @{$info->{tracks}} . ")",
-			  type => 'playlist',
-			  url => \&Plugins::GoogleMusic::TrackMenu::feed,
-			  passthrough => [ $info->{tracks}, { all_access => 1, showArtist => 1, showAlbum => 1, playall => 1 } ] },
-			{ name => cstring($client, "PLUGIN_GOOGLEMUSIC_RELATED_ARTISTS") . " (" . scalar @{$info->{related}} . ")",
-			  type => 'link',
-			  url => \&feed,
-			  passthrough => [ $info->{related}, $opts ] },
-		);
->>>>>>> a41c9b08
 
 		if (exists $info->{artistBio}) {
 			push @items, {
