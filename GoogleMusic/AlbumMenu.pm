package Plugins::GoogleMusic::AlbumMenu;

use strict;
use warnings;

use Slim::Utils::Log;
use Slim::Utils::Strings qw(cstring);
use Slim::Utils::Prefs;

use Plugins::GoogleMusic::TrackMenu;
use Plugins::GoogleMusic::AlbumInfo;


my $log = logger('plugin.googlemusic');
my $prefs = preferences('plugin.googlemusic');

my %sortMap = (
	'album' => \&_sortAlbum,
	'artistalbum' => \&_sortArtistAlbum,
	'artistyearalbum' => \&_sortArtistYearAlbum,
	'yearalbum' => \&_sortYearAlbum,
	'yearartistalbum' => \&_sortYearArtistAlbum,
);

sub menu {
	my ($client, $callback, $args, $albums, $opts) = @_;

	my @items;

	if ($opts->{sortAlbums}) {
		my $sortMethod = $opts->{all_access} ?
			$prefs->get('all_access_album_sort_method') :
			$prefs->get('my_music_album_sort_method');
		if (exists $sortMap{$sortMethod}) {
			@$albums = sort {$sortMap{$sortMethod}->()} @$albums;
		}
	}

	for my $album (@{$albums}) {
		push @items, _showAlbum($client, $args, $album, $opts);
	}

	if (!scalar @items) {
		push @items, {
			name => cstring($client, 'EMPTY'),
			type => 'text',
		}
	}

	my %actions = (
		commonVariables => [uri => 'uri'],
		info => {
			command     => ['googlemusicalbuminfo', 'items'],
		},
		items => {
			command     => ['googlemusicbrowse', 'items'],
		},
		play => {
			command     => ['googlemusicplaylistcontrol'],
			fixedParams => {cmd => 'load'},
		},
		add => {
			command     => ['googlemusicplaylistcontrol'],
			fixedParams => {cmd => 'add'},
		},
		insert => {
			command     => ['googlemusicplaylistcontrol'],
			fixedParams => {cmd => 'insert'},
		},
	);
	$actions{playall} = $actions{play};
	$actions{addall} = $actions{add};

	# TODO: For googlemusicbrowse for artists we need to add the
	#       artist image here.
	$callback->({
		items => \@items,
		actions => \%actions,
	});

	return;
}

sub _showAlbum {
	my ($client, $args, $album, $opts) = @_;

	my $albumYear = $album->{year} || " ? ";

	my $item = {
		name  => $album->{name} . " (" . $albumYear . ")",
		name2  => $album->{artist}->{name},
		line1 => $album->{name} . " (" . $albumYear . ")",
		line2 => $album->{artist}->{name},
		cover => $album->{cover},
		image => $album->{cover},
		type  => 'playlist',
		url   => \&_albumTracks,
		uri   => $album->{uri},
		hasMetadata   => 'album',
		passthrough => [ $album , { all_access => $opts->{all_access}, playall => 1, playall_uri => $album->{uri}, sortByTrack => 1 } ],
	};

<<<<<<< HEAD
	if ($args->{wantMetadata}) {
		my $feed = Plugins::GoogleMusic::AlbumInfo->menu($client, $album->{uri}, $album);
		$item->{albumData} = $feed->{items} if $feed;
		$item->{albumInfo} = {
			info => {
				command => ['googlemusicalbuminfo', 'items'], 
				fixedParams => { uri => $album->{uri} }
			},
		};
=======
	# If the albums are sorted by name add a text key to easily jump
	# to albums on squeezeboxes
	if ($opts->{sortAlbums}) {
		my $sortMethod = $opts->{all_access} ?
			$prefs->get('all_access_album_sort_method') :
			$prefs->get('my_music_album_sort_method');
		if ($sortMethod eq 'album') {
			$item->{textkey} = substr($album->{name}, 0, 1);
		}
>>>>>>> d3496574
	}

	return $item;
}

sub _albumTracks {
	my ($client, $callback, $args, $album, $opts) = @_;

	my $tracks;

	# All Access or All Access album?
	if ($opts->{all_access} || $album->{uri} =~ '^googlemusic:album:B') {
		my $info = Plugins::GoogleMusic::AllAccess::get_album_info($album->{uri});
		if ($info) {
			$tracks = $info->{tracks};
		} else {
			$tracks = [];
		}
	} else {
		$tracks = $album->{tracks};
	}

	Plugins::GoogleMusic::TrackMenu::menu($client, $callback, $args, $tracks, $opts);

	return;
}

sub _sortAlbum {
	return lc($a->{name}) cmp lc($b->{name});
}

sub _sortArtistAlbum {
	return lc($a->{artist}->{name}) cmp lc($b->{artist}->{name}) or
		lc($a->{name}) cmp lc($b->{name});
}

sub _sortArtistYearAlbum {
	return lc($a->{artist}->{name}) cmp lc($b->{artist}->{name}) or
		($b->{year} || -1) <=> ($a->{year} || -1) or
		lc($a->{name}) cmp lc($b->{name});
}

sub _sortYearAlbum {
	return ($b->{year} || -1) <=> ($a->{year} || -1) or
		lc($a->{name}) cmp lc($b->{name});
}

sub _sortYearArtistAlbum {
	return ($b->{year} || -1) <=> ($a->{year} || -1) or
		lc($a->{artist}->{name}) cmp lc($b->{artist}->{name}) or
		lc($a->{name}) cmp lc($b->{name});
}

1;<|MERGE_RESOLUTION|>--- conflicted
+++ resolved
@@ -100,7 +100,17 @@
 		passthrough => [ $album , { all_access => $opts->{all_access}, playall => 1, playall_uri => $album->{uri}, sortByTrack => 1 } ],
 	};
 
-<<<<<<< HEAD
+	# If the albums are sorted by name add a text key to easily jump
+	# to albums on squeezeboxes
+	if ($opts->{sortAlbums}) {
+		my $sortMethod = $opts->{all_access} ?
+			$prefs->get('all_access_album_sort_method') :
+			$prefs->get('my_music_album_sort_method');
+		if ($sortMethod eq 'album') {
+			$item->{textkey} = substr($album->{name}, 0, 1);
+		}
+	}
+
 	if ($args->{wantMetadata}) {
 		my $feed = Plugins::GoogleMusic::AlbumInfo->menu($client, $album->{uri}, $album);
 		$item->{albumData} = $feed->{items} if $feed;
@@ -110,17 +120,6 @@
 				fixedParams => { uri => $album->{uri} }
 			},
 		};
-=======
-	# If the albums are sorted by name add a text key to easily jump
-	# to albums on squeezeboxes
-	if ($opts->{sortAlbums}) {
-		my $sortMethod = $opts->{all_access} ?
-			$prefs->get('all_access_album_sort_method') :
-			$prefs->get('my_music_album_sort_method');
-		if ($sortMethod eq 'album') {
-			$item->{textkey} = substr($album->{name}, 0, 1);
-		}
->>>>>>> d3496574
 	}
 
 	return $item;
