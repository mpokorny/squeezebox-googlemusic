package Plugins::GoogleMusic::AlbumMenu;

use strict;
use warnings;

use Slim::Utils::Log;
use Slim::Utils::Strings qw(cstring);
use Slim::Utils::Prefs;

use Plugins::GoogleMusic::TrackMenu;
use Plugins::GoogleMusic::AlbumInfo;


my $log = logger('plugin.googlemusic');
my $prefs = preferences('plugin.googlemusic');

my %sortMap = (
	'album' => \&_sortAlbum,
	'artistalbum' => \&_sortArtistAlbum,
	'artistyearalbum' => \&_sortArtistYearAlbum,
	'yearalbum' => \&_sortYearAlbum,
	'yearartistalbum' => \&_sortYearArtistAlbum,
);

sub feed {
	my ($client, $callback, $args, $albums, $opts) = @_;

	return $callback->(menu($client, $args, $albums, $opts));
}

sub menu {
	my ($client, $args, $albums, $opts) = @_;

	my @items;

	if ($opts->{sortAlbums}) {
		my $sortMethod = $opts->{all_access} ?
			$prefs->get('all_access_album_sort_method') :
			$prefs->get('my_music_album_sort_method');
		if (exists $sortMap{$sortMethod}) {
			@$albums = sort {$sortMap{$sortMethod}->()} @$albums;
		}
	}

	for my $album (@{$albums}) {
		push @items, _showAlbum($client, $args, $album, $opts);
	}

	if (!scalar @items) {
		push @items, {
			name => cstring($client, 'EMPTY'),
			type => 'text',
		}
	}

	my %actions = (
		commonVariables => [uri => 'uri'],
		info => {
			command     => ['googlemusicalbuminfo', 'items'],
		},
		items => {
			command     => ['googlemusicbrowse', 'items'],
		},
		play => {
			command     => ['googlemusicplaylistcontrol'],
			fixedParams => {cmd => 'load'},
		},
		add => {
			command     => ['googlemusicplaylistcontrol'],
			fixedParams => {cmd => 'add'},
		},
		insert => {
			command     => ['googlemusicplaylistcontrol'],
			fixedParams => {cmd => 'insert'},
		},
	);
	$actions{playall} = $actions{play};
	$actions{addall} = $actions{add};

	# TODO: For googlemusicbrowse for artists we need to add the
	#       artist image here.
	return {
		items => \@items,
		actions => \%actions,
	};
}

sub _showAlbum {
	my ($client, $args, $album, $opts) = @_;

	my $item = {
		name  => $album->{name},
		name2  => $album->{artist}->{name},
		line1 => $album->{name},
		line2 => $album->{artist}->{name},
		cover => $album->{cover},
		image => $album->{cover},
		type  => 'playlist',
		url   => \&_albumTracks,
		uri   => $album->{uri},
		hasMetadata   => 'album',
<<<<<<< HEAD
		passthrough => [ $album , { all_access => $opts->{all_access}, playall => 1, playall_uri => $album->{uri}, sortByTrack => 1 } ],
=======
		passthrough => [ $album , { all_access => $opts->{all_access}, playall => 1, sortByTrack => 1 } ],
		albumData => [
			{ type => 'link', label => 'ARTIST', name => $album->{artist}->{name} },
			{ type => 'link', label => 'ALBUM', name => $album->{name} },
		],
>>>>>>> dce9020b
	};

	# Show the album year only if available
	if ($album->{year}) {
		$item->{name} .= " (" . $album->{year} . ")";
		$item->{line1} .= " (" . $album->{year} . ")";
		push @{$item->{albumData}}, { type => 'link', label => 'YEAR', name => $album->{year} };
	}

	# If the albums are sorted by name add a text key to easily jump
	# to albums on squeezeboxes
	if ($opts->{sortAlbums}) {
		my $sortMethod = $opts->{all_access} ?
			$prefs->get('all_access_album_sort_method') :
			$prefs->get('my_music_album_sort_method');
		if ($sortMethod eq 'album') {
			$item->{textkey} = substr($album->{name}, 0, 1);
		}
	}

	if ($args->{wantMetadata}) {
		my $feed = Plugins::GoogleMusic::AlbumInfo->menu($client, $album->{uri}, $album);
		$item->{albumData} = $feed->{items} if $feed;
		$item->{albumInfo} = {
			info => {
				command => ['googlemusicalbuminfo', 'items'], 
				fixedParams => { uri => $album->{uri} }
			},
		};
	}

	return $item;
}

sub _albumTracks {
	my ($client, $callback, $args, $album, $opts) = @_;

	my $tracks;

	my $info = Plugins::GoogleMusic::Library::get_album($album->{uri});
	if ($info) {
		$tracks = $info->{tracks};
		$opts->{showArtist} = $info->{artist}->{various};
	} else {
		$tracks = [];
	}

	Plugins::GoogleMusic::TrackMenu::feed($client, $callback, $args, $tracks, $opts);

	return;
}

sub _sortAlbum {
	return lc($a->{name}) cmp lc($b->{name});
}

sub _sortArtistAlbum {
	return lc($a->{artist}->{name}) cmp lc($b->{artist}->{name}) or
		lc($a->{name}) cmp lc($b->{name});
}

sub _sortArtistYearAlbum {
	return lc($a->{artist}->{name}) cmp lc($b->{artist}->{name}) or
		($b->{year} || -1) <=> ($a->{year} || -1) or
		lc($a->{name}) cmp lc($b->{name});
}

sub _sortYearAlbum {
	return ($b->{year} || -1) <=> ($a->{year} || -1) or
		lc($a->{name}) cmp lc($b->{name});
}

sub _sortYearArtistAlbum {
	return ($b->{year} || -1) <=> ($a->{year} || -1) or
		lc($a->{artist}->{name}) cmp lc($b->{artist}->{name}) or
		lc($a->{name}) cmp lc($b->{name});
}

1;<|MERGE_RESOLUTION|>--- conflicted
+++ resolved
@@ -99,22 +99,13 @@
 		url   => \&_albumTracks,
 		uri   => $album->{uri},
 		hasMetadata   => 'album',
-<<<<<<< HEAD
 		passthrough => [ $album , { all_access => $opts->{all_access}, playall => 1, playall_uri => $album->{uri}, sortByTrack => 1 } ],
-=======
-		passthrough => [ $album , { all_access => $opts->{all_access}, playall => 1, sortByTrack => 1 } ],
-		albumData => [
-			{ type => 'link', label => 'ARTIST', name => $album->{artist}->{name} },
-			{ type => 'link', label => 'ALBUM', name => $album->{name} },
-		],
->>>>>>> dce9020b
 	};
 
 	# Show the album year only if available
 	if ($album->{year}) {
 		$item->{name} .= " (" . $album->{year} . ")";
 		$item->{line1} .= " (" . $album->{year} . ")";
-		push @{$item->{albumData}}, { type => 'link', label => 'YEAR', name => $album->{year} };
 	}
 
 	# If the albums are sorted by name add a text key to easily jump
